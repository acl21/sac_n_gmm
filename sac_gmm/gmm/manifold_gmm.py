--- conflicted
+++ resolved
@@ -22,15 +22,10 @@
 
 
 class ManifoldGMM(BaseGMM):
-<<<<<<< HEAD
-    def __init__(self, n_components, plot, model_dir):
-        super(ManifoldGMM, self).__init__(n_components=n_components, plot=plot, model_dir=model_dir)
-=======
     def __init__(self, n_components, plot, model_dir, state_size):
         super(ManifoldGMM, self).__init__(
             n_components=n_components, plot=plot, model_dir=model_dir, state_size=state_size
         )
->>>>>>> bceb077c
 
         self.name = "ManifoldGMM"
 
@@ -57,11 +52,7 @@
         manifold = Product([in_manifold, out_manifold])
         return manifold
 
-<<<<<<< HEAD
-    def fit(self, dataset):
-=======
     def fit(self, dataset, wandb_flag=False):
->>>>>>> bceb077c
         # Dataset
         self.set_data_params(dataset)
         self.manifold = self.make_manifold(self.dim)
